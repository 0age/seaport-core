--- conflicted
+++ resolved
@@ -59,70 +59,7 @@
     ) internal {
         // Order type 2-3 require zone be caller or zone to approve.
         if (_isRestrictedAndCallerNotZone(orderType, parameters.zone)) {
-<<<<<<< HEAD
             (MemoryPointer callData, uint256 size) = abi_encode_validateOrder(orderHash, parameters);
-=======
-            bytes32[] memory orderHashes = new bytes32[](1);
-            orderHashes[0] = orderHash;
-
-            SpentItem[] memory offer = new SpentItem[](1);
-
-            ReceivedItem[] memory consideration = new ReceivedItem[](
-                parameters.additionalRecipients.length + 1
-            );
-
-            bytes memory extraData;
-
-            // Copy offer & consideration from event data into target callData.
-            // 2 words (lengths) + 4 (offer data) + 5 (consideration 1) + 5 * ar
-            uint256 size;
-            unchecked {
-                size =
-                    OrderFulfilled_baseDataSize +
-                    (parameters.additionalRecipients.length *
-                        ReceivedItem_size);
-            }
-
-            {
-                uint256 offerDataOffset;
-                assembly {
-                    offerDataOffset := add(
-                        OrderFulfilled_offer_length_baseOffset,
-                        mul(
-                            calldataload(
-                                BasicOrder_additionalRecipients_length_cdPtr
-                            ),
-                            OneWord
-                        )
-                    )
-                }
-
-                // Send to the identity precompile. Note: some random data will
-                // be written to the first word of scratch space in the process.
-                _call(IdentityPrecompile, offerDataOffset, size);
-            }
-
-            bytes memory callData = _generateValidateCallData(
-                orderHash,
-                parameters.offerer,
-                offer,
-                consideration,
-                extraData,
-                orderHashes,
-                parameters.startTime,
-                parameters.endTime,
-                parameters.zoneHash
-            );
-
-            // Copy into the correct region of calldata.
-            assembly {
-                returndatacopy(
-                    add(callData, ValidateOrder_offerDataOffset),
-                    0,
-                    size
-                )
-            }
->>>>>>> 2139c768
 
             _callAndCheckStatus(
                 parameters.zone,
@@ -167,11 +104,7 @@
         if (
             _isRestrictedAndCallerNotZone(parameters.orderType, parameters.zone)
         ) {
-<<<<<<< HEAD
             (callData, size) = abi_encode_validateOrder(
-=======
-            callData = _generateValidateCallData(
->>>>>>> 2139c768
                 orderHash,
                 parameters,
                 advancedOrder.extraData,
