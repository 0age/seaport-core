// SPDX-License-Identifier: MIT
pragma solidity ^0.8.13;

/**
 * @title ERC20Interface
 * @notice Contains the minimum interfaces needed to interact with ERC20s.
 */
interface ERC20Interface {
    /**
     * @dev Allows an operator to transfer tokens on behalf of an owner.
     *
     * @param from  The address of the owner.
     * @param to    The address of the recipient.
     * @param value The amount of tokens to transfer.
     *
     * @return success True if the transfer was successful.
     */
    function transferFrom(
        address from,
        address to,
        uint256 value
    ) external returns (bool success);

    /**
     * @dev Allows an operator to approve a spender to transfer tokens on behalf
     *      of a user.
     *
     * @param spender The address of the spender.
     * @param value   The amount of tokens to approve.
     *
     * @return success True if the approval was successful.
     */

    function approve(
        address spender,
        uint256 value
    ) external returns (bool success);

    /**
<<<<<<< HEAD
     * @dev Returns the balance of a user.
     *
     * @param account The address of the user.
     *
     * @return balance The balance of the user.
     */
    function balanceOf(address account) external view returns (uint256);

    /**
     * @dev Returns the amount which spender is still allowed to withdraw from owner.
     *
     * @param owner   The address of the owner.
     * @param spender The address of the spender.
     *
     * @return remaining The amount of tokens that the spender is allowed to
     *                   transfer on behalf of the owner.
     */
    function allowance(
        address owner,
        address spender
    ) external view returns (uint256 remaining);
=======
     * @dev Returns the amount of tokens owned by `account`.
     *
     * @param account The address of the account to check the balance of.
     *
     * @return balance The amount of tokens owned by `account`.
     */
    function balanceOf(address account) external view returns (uint256);
>>>>>>> dfcbeab4
}

/**
 * @title ERC721Interface
 * @notice Contains the minimum interfaces needed to interact with ERC721s.
 */
interface ERC721Interface {
    /**
     * @dev Allows an operator to transfer tokens on behalf of an owner.
     *
     * @param from    The address of the owner.
     * @param to      The address of the recipient.
     * @param tokenId The ID of the token to transfer.
     */
    function transferFrom(address from, address to, uint256 tokenId) external;

    /**
     * @dev Allows an owner to approve an operator to transfer all tokens on a
     *      contract on behalf of the owner.
     *
     * @param to       The address of the operator.
     * @param approved Whether the operator is approved.
     */
    function setApprovalForAll(address to, bool approved) external;

    /**
     * @dev Returns the account approved for tokenId token
     *
     * @param tokenId The tokenId to query the approval of.
     *
     * @return operator The approved account of the tokenId.
     */
    function getApproved(
        uint256 tokenId
    ) external view returns (address operator);

    /**
     * @dev Returns whether an operator is allowed to manage all of
     *      the assets of owner.
     *
     * @param owner    The address of the owner.
     * @param operator The address of the operator.
     *
     * @return approved True if the operator is approved by the owner.
     */
    function isApprovedForAll(
        address owner,
        address operator
    ) external view returns (bool);

    /**
     * @dev Returns the owner of a given token ID.
     *
     * @param tokenId The token ID.
     *
     * @return owner The owner of the token.
     */
    function ownerOf(uint256 tokenId) external view returns (address owner);
}

/**
 * @title ERC1155Interface
 * @notice Contains the minimum interfaces needed to interact with ERC1155s.
 */
interface ERC1155Interface {
    /**
     * @dev Allows an operator to transfer tokens on behalf of an owner.
     *
     * @param from   The address of the owner.
     * @param to     The address of the recipient.
     * @param id     The ID of the token(s) to transfer.
     * @param amount The amount of tokens to transfer.
     * @param data   Additional data.
     */
    function safeTransferFrom(
        address from,
        address to,
        uint256 id,
        uint256 amount,
        bytes calldata data
    ) external;

    /**
     * @dev Allows an operator to transfer tokens on behalf of an owner.
     *
     * @param from    The address of the owner.
     * @param to      The address of the recipient.
     * @param ids     The IDs of the token(s) to transfer.
     * @param amounts The amounts of tokens to transfer.
     * @param data    Additional data.
     */
    function safeBatchTransferFrom(
        address from,
        address to,
        uint256[] calldata ids,
        uint256[] calldata amounts,
        bytes calldata data
    ) external;

    /**
     * @dev Returns the amount of token type id owned by account.
     *
     * @param account The address of the account.
     * @param id      The id of the token.
     *
     * @return balance The amount of tokens of type id owned by account.
     */
    function balanceOf(
        address account,
        uint256 id
    ) external view returns (uint256);

    /**
     * @dev Allows an owner to approve an operator to transfer all tokens on a
     *      contract on behalf of the owner.
     *
     * @param to       The address of the operator.
     * @param approved Whether the operator is approved.
     */
    function setApprovalForAll(address to, bool approved) external;

    /**
<<<<<<< HEAD
     * @dev Returns true if operator is approved to transfer account's tokens.
     *
     * @param account  The address of the account.
     * @param operator The address of the operator.
     *
     * @return approved True if the operator is approved to transfer account's
     *                  tokens.
     */
    function isApprovedForAll(
        address account,
        address operator
    ) external view returns (bool);
=======
     * @dev Returns the owner of a given token ID.
     *
     * @param account The address of the account to check the balance of.
     * @param id      The token ID.
     *
     * @return balance The balance of the token.
     */
    function balanceOf(
        address account,
        uint256 id
    ) external view returns (uint256);
>>>>>>> dfcbeab4
}<|MERGE_RESOLUTION|>--- conflicted
+++ resolved
@@ -37,7 +37,6 @@
     ) external returns (bool success);
 
     /**
-<<<<<<< HEAD
      * @dev Returns the balance of a user.
      *
      * @param account The address of the user.
@@ -59,15 +58,6 @@
         address owner,
         address spender
     ) external view returns (uint256 remaining);
-=======
-     * @dev Returns the amount of tokens owned by `account`.
-     *
-     * @param account The address of the account to check the balance of.
-     *
-     * @return balance The amount of tokens owned by `account`.
-     */
-    function balanceOf(address account) external view returns (uint256);
->>>>>>> dfcbeab4
 }
 
 /**
@@ -190,7 +180,6 @@
     function setApprovalForAll(address to, bool approved) external;
 
     /**
-<<<<<<< HEAD
      * @dev Returns true if operator is approved to transfer account's tokens.
      *
      * @param account  The address of the account.
@@ -203,17 +192,4 @@
         address account,
         address operator
     ) external view returns (bool);
-=======
-     * @dev Returns the owner of a given token ID.
-     *
-     * @param account The address of the account to check the balance of.
-     * @param id      The token ID.
-     *
-     * @return balance The balance of the token.
-     */
-    function balanceOf(
-        address account,
-        uint256 id
-    ) external view returns (uint256);
->>>>>>> dfcbeab4
 }